import sodium from 'libsodium-wrappers';
import { createInstance } from './index';
import { createTfhePublicKey } from '../tfhe';
import { fromHexString, toHexString, numberToBytes } from '../utils';
import { JsonRpcProvider, AbiCoder } from "ethers";
import * as buffer from "buffer";

class MockProvider {
  publicKey: any;
  chainId: any;

  constructor(pk: any, chainId?: any) {
    this.publicKey = pk;
    this.chainId = chainId || '0x10';
  }
  async send(method: string, params: any[] | Record<string, any>): Promise<any> {
    return new Promise((resolve, reject) => {
      if (method === 'eth_chainId') {
        resolve(this.chainId);
      } else if (method === 'eth_call') {
        //abi-encode public key as bytes:
        if (typeof this.publicKey === 'string') {
          const abiCoder = new AbiCoder();
          const buff = fromHexString(this.publicKey);
          const encoded = abiCoder.encode(['bytes'], [buff]);
          resolve(encoded);
        } else {
          resolve(this.publicKey);
        }
      } else {
        reject('method not implemented');
      }
    });
  }
}

describe('token', () => {
  let tfhePublicKey: string;

  beforeAll(async () => {
    await sodium.ready;
    tfhePublicKey = createTfhePublicKey();
  });

  it('creates an instance', async () => {
    const provider = new MockProvider(tfhePublicKey);
    const instance = await createInstance({provider});
    expect(instance.encrypt_uint8).toBeDefined();
    expect(instance.encrypt_uint16).toBeDefined();
    expect(instance.encrypt_uint32).toBeDefined();
    expect(instance.generateToken).toBeDefined();
    expect(instance.unseal).toBeDefined();
    expect(instance.serializeKeypairs).toBeDefined();
    expect(instance.getTokenSignature).toBeDefined();
    expect(instance.hasKeypair).toBeDefined();
  });

  it('creates an instance with ethers provider - unreachable endpoint', async () => {
    const provider = new JsonRpcProvider('http://localhost:1234');
<<<<<<< HEAD
    await provider.on("error", (_) => provider.destroy());

    await expect(
      createInstance({provider})
    ).rejects.toThrow(/Error while requesting chainId from provider: Error: connect ECONNREFUSED .*:1234/);
=======
    // prevent endless fetching
    await provider.on("error", (_) => provider.destroy());

    await expect(
      createInstance({provider}),
    ).rejects.toThrow('Error while requesting chainId from provider: Error: connect ECONNREFUSED 127.0.0.1:1234');
>>>>>>> c6f50e6c
  });

  it('creates an unsupported provider', async () => {
    const provider = new JsonRpcProvider('http://localhost:1234');
<<<<<<< HEAD
=======
    // prevent endless fetching
>>>>>>> c6f50e6c
    await provider.on("error", (_) => provider.destroy());

    // destroy send method
    Object.assign(provider, { send: undefined } );

    await expect(
      createInstance({provider})
    ).rejects.toThrow("Received unsupported provider. 'send' or 'request' method not found");
  });

  it('fails to create an instance', async () => {
    await expect(
      createInstance({provider: new MockProvider(tfhePublicKey, "not a number")}),
    ).rejects.toThrow(`received non-hex number from chainId request: "not a number"`);

    const secondProvider = new MockProvider(BigInt(10));
    await expect(
      createInstance({ provider: secondProvider }),
    ).rejects.toThrow('Error using publicKey from provider: expected string');
  });

  it('creates an instance with keypairs', async () => {
    const keypair = sodium.crypto_box_keypair('hex');

    const contractAddress = '0x1c786b8ca49D932AFaDCEc00827352B503edf16c';

    const instance = await createInstance({
      provider: new MockProvider(tfhePublicKey),
      keypairs: {
        [contractAddress]: {
          privateKey: keypair.privateKey,
          publicKey: keypair.publicKey,
          signature: null,
        },
      },
    });

    const value = 937387;
    const ciphertext = sodium.crypto_box_seal(
      numberToBytes(value),
      fromHexString(keypair.publicKey),
      'hex',
    );

    const cleartext = instance.unseal(contractAddress, ciphertext);
    expect(cleartext).toBe(value);
  });

  it('controls encrypt', async () => {
    const instance = await createInstance({
      provider: new MockProvider(tfhePublicKey),
    });

    expect(() => instance.encrypt_uint8(undefined as any)).toThrow('Missing value');
    expect(() => instance.encrypt_uint16(undefined as any)).toThrow('Missing value');
    expect(() => instance.encrypt_uint32(undefined as any)).toThrow('Missing value');
    expect(() => instance.encrypt(undefined as any)).toThrow('Missing value');


    expect(() => instance.encrypt_uint8('wrong value' as any)).toThrow(
      'Value must be a number',
    );
    expect(() => instance.encrypt_uint16('wrong value' as any)).toThrow(
      'Value must be a number',
    );
    expect(() => instance.encrypt_uint32('wrong value' as any)).toThrow(
      'Value must be a number',
    );
    expect(() => instance.encrypt('wrong value' as any)).toThrow(
      'Value must be a number',
    );
  });

  it('controls generateToken', async () => {
    const instance = await createInstance({
      provider: new MockProvider(tfhePublicKey),
    });
    expect(() => instance.generateToken(undefined as any)).toThrow(
      'Missing contract address',
    );
    expect(() => instance.generateToken({ verifyingContract: '' })).toThrow(
      'Missing contract address',
    );
    expect(() =>
      instance.generateToken({ verifyingContract: '0x847473829d' }),
    ).toThrow('Invalid contract address');
  });

  it('save generated token', async () => {
    const instance = await createInstance({
      provider: new MockProvider(tfhePublicKey),
    });

    const contractAddress = '0x1c786b8ca49D932AFaDCEc00827352B503edf16c';

    const { token, publicKey } = instance.generateToken({
      verifyingContract: contractAddress,
    });

    instance.setTokenSignature(contractAddress, 'signnnn');

    expect(instance.hasKeypair(contractAddress)).toBeTruthy();

    const kp = instance.getTokenSignature(contractAddress);
    expect(kp!.publicKey).toBe(publicKey);
  });

  it("don't export keys without signature", async () => {
    const instance = await createInstance({
      provider: new MockProvider(tfhePublicKey),
    });

    const contractAddress = '0x1c786b8ca49D932AFaDCEc00827352B503edf16c';

    const { token, publicKey } = instance.generateToken({
      verifyingContract: contractAddress,
    });
    const keypairs = instance.serializeKeypairs();
    expect(keypairs[contractAddress]).toBeUndefined();
    const keypair = instance.getTokenSignature(contractAddress);
    expect(keypair).toBeNull();
    expect(instance.hasKeypair(contractAddress)).toBeFalsy();
  });

  it('decrypts data', async () => {
    const instance = await createInstance({
      provider: new MockProvider(tfhePublicKey),
    });

    const contractAddress = '0x1c786b8ca49D932AFaDCEc00827352B503edf16c';

    const { token, publicKey } = instance.generateToken({
      verifyingContract: contractAddress,
    });

    instance.setTokenSignature(contractAddress, 'signnnn');

    const kp = instance.getTokenSignature(contractAddress);
    expect(kp!.publicKey).toBe(publicKey);

    const value = 89290;
    const ciphertext = sodium.crypto_box_seal(
      numberToBytes(value),
      publicKey,
      'hex',
    );
    const cleartext = instance.unseal(contractAddress, ciphertext);
    expect(cleartext).toBe(value);
  });
});<|MERGE_RESOLUTION|>--- conflicted
+++ resolved
@@ -57,28 +57,17 @@
 
   it('creates an instance with ethers provider - unreachable endpoint', async () => {
     const provider = new JsonRpcProvider('http://localhost:1234');
-<<<<<<< HEAD
+    // prevent endless fetching
     await provider.on("error", (_) => provider.destroy());
 
     await expect(
       createInstance({provider})
     ).rejects.toThrow(/Error while requesting chainId from provider: Error: connect ECONNREFUSED .*:1234/);
-=======
-    // prevent endless fetching
-    await provider.on("error", (_) => provider.destroy());
-
-    await expect(
-      createInstance({provider}),
-    ).rejects.toThrow('Error while requesting chainId from provider: Error: connect ECONNREFUSED 127.0.0.1:1234');
->>>>>>> c6f50e6c
   });
 
   it('creates an unsupported provider', async () => {
     const provider = new JsonRpcProvider('http://localhost:1234');
-<<<<<<< HEAD
-=======
     // prevent endless fetching
->>>>>>> c6f50e6c
     await provider.on("error", (_) => provider.destroy());
 
     // destroy send method
