--- conflicted
+++ resolved
@@ -7,11 +7,7 @@
 dependencies:
   '@types/node':
     specifier: ^18.0.0
-<<<<<<< HEAD
-    version: 18.11.3
-=======
     version: 18.15.13
->>>>>>> 46b29349
   tweetnacl:
     specifier: ^1.0.3
     version: 1.0.3
@@ -39,11 +35,7 @@
     specifier: 8.57.0
     version: 8.57.0
   ethers:
-<<<<<<< HEAD
-    specifier: 6.13.1
-=======
     specifier: ^6.9.1
->>>>>>> 46b29349
     version: 6.13.1
   prettier:
     specifier: 3.2.5
@@ -51,18 +43,9 @@
   rollup:
     specifier: 4.18.0
     version: 4.18.0
-<<<<<<< HEAD
-  selenium-webdriver:
-    specifier: ^4.23.0
-    version: 4.23.0
-  ts-node:
-    specifier: 10.9.2
-    version: 10.9.2(@types/node@18.11.3)(typescript@5.4.5)
-=======
   ts-node:
     specifier: 10.9.2
     version: 10.9.2(@types/node@18.15.13)(typescript@5.4.5)
->>>>>>> 46b29349
   typedoc:
     specifier: 0.25.13
     version: 0.25.13(typescript@5.4.5)
@@ -77,11 +60,7 @@
     version: 3.17.4
   vite:
     specifier: 5.0.10
-<<<<<<< HEAD
-    version: 5.0.10(@types/node@18.11.3)
-=======
     version: 5.0.10(@types/node@18.15.13)
->>>>>>> 46b29349
   vite-plugin-top-level-await:
     specifier: 1.4.1
     version: 1.4.1(rollup@4.18.0)(vite@5.0.10)
@@ -90,11 +69,7 @@
     version: 3.3.0(vite@5.0.10)
   vitest:
     specifier: 1.6.0
-<<<<<<< HEAD
-    version: 1.6.0(@types/node@18.11.3)
-=======
     version: 1.6.0(@types/node@18.15.13)
->>>>>>> 46b29349
 
 packages:
 
@@ -142,13 +117,6 @@
       to-fast-properties: 2.0.0
     dev: true
 
-<<<<<<< HEAD
-  /@bazel/runfiles@5.8.1:
-    resolution: {integrity: sha512-NDdfpdQ6rZlylgv++iMn5FkObC/QlBQvipinGLSOguTYpRywmieOyJ29XHvUilspwTFSILWpoE9CqMGkHXug1g==}
-    dev: true
-
-=======
->>>>>>> 46b29349
   /@bcoe/v8-coverage@0.2.3:
     resolution: {integrity: sha512-0hYQ8SB4Db5zvZB4axdMHGwEaQjkZzFjQiN9LVYvIFB2nSUHW9tYpxWriPrWDASIxiaXax83REcLxuSdnGPZtw==}
     dev: true
@@ -715,13 +683,8 @@
     resolution: {integrity: sha512-+Fj43pSMwJs4KRrH/938Uf+uAELIgVBmQzg/q1YG10djyfA3TnrU8N8XzqCh/okZdszqBQTZf96idMfE5lnwTA==}
     dev: true
 
-<<<<<<< HEAD
-  /@swc/core-darwin-arm64@1.6.13:
-    resolution: {integrity: sha512-SOF4buAis72K22BGJ3N8y88mLNfxLNprTuJUpzikyMGrvkuBFNcxYtMhmomO0XHsgLDzOJ+hWzcgjRNzjMsUcQ==}
-=======
   /@swc/core-darwin-arm64@1.6.6:
     resolution: {integrity: sha512-5DA8NUGECcbcK1YLKJwNDKqdtTYDVnkfDU1WvQSXq/rU+bjYCLtn5gCe8/yzL7ISXA6rwqPU1RDejhbNt4ARLQ==}
->>>>>>> 46b29349
     engines: {node: '>=10'}
     cpu: [arm64]
     os: [darwin]
@@ -729,13 +692,8 @@
     dev: true
     optional: true
 
-<<<<<<< HEAD
-  /@swc/core-darwin-x64@1.6.13:
-    resolution: {integrity: sha512-AW8akFSC+tmPE6YQQvK9S2A1B8pjnXEINg+gGgw0KRUUXunvu1/OEOeC5L2Co1wAwhD7bhnaefi06Qi9AiwOag==}
-=======
   /@swc/core-darwin-x64@1.6.6:
     resolution: {integrity: sha512-2nbh/RHpweNRsJiYDFk1KcX7UtaKgzzTNUjwtvK5cp0wWrpbXmPvdlWOx3yzwoiSASDFx78242JHHXCIOlEdsw==}
->>>>>>> 46b29349
     engines: {node: '>=10'}
     cpu: [x64]
     os: [darwin]
@@ -743,13 +701,8 @@
     dev: true
     optional: true
 
-<<<<<<< HEAD
-  /@swc/core-linux-arm-gnueabihf@1.6.13:
-    resolution: {integrity: sha512-f4gxxvDXVUm2HLYXRd311mSrmbpQF2MZ4Ja6XCQz1hWAxXdhRl1gpnZ+LH/xIfGSwQChrtLLVrkxdYUCVuIjFg==}
-=======
   /@swc/core-linux-arm-gnueabihf@1.6.6:
     resolution: {integrity: sha512-YgytuyUfR7b0z0SRHKV+ylr83HmgnROgeT7xryEkth6JGpAEHooCspQ4RrWTU8+WKJ7aXiZlGXPgybQ4TiS+TA==}
->>>>>>> 46b29349
     engines: {node: '>=10'}
     cpu: [arm]
     os: [linux]
@@ -757,13 +710,8 @@
     dev: true
     optional: true
 
-<<<<<<< HEAD
-  /@swc/core-linux-arm64-gnu@1.6.13:
-    resolution: {integrity: sha512-Nf/eoW2CbG8s+9JoLtjl9FByBXyQ5cjdBsA4efO7Zw4p+YSuXDgc8HRPC+E2+ns0praDpKNZtLvDtmF2lL+2Gg==}
-=======
   /@swc/core-linux-arm64-gnu@1.6.6:
     resolution: {integrity: sha512-yGwx9fddzEE0iURqRVwKBQ4IwRHE6hNhl15WliHpi/PcYhzmYkUIpcbRXjr0dssubXAVPVnx6+jZVDSbutvnfg==}
->>>>>>> 46b29349
     engines: {node: '>=10'}
     cpu: [arm64]
     os: [linux]
@@ -771,13 +719,8 @@
     dev: true
     optional: true
 
-<<<<<<< HEAD
-  /@swc/core-linux-arm64-musl@1.6.13:
-    resolution: {integrity: sha512-2OysYSYtdw79prJYuKIiux/Gj0iaGEbpS2QZWCIY4X9sGoETJ5iMg+lY+YCrIxdkkNYd7OhIbXdYFyGs/w5LDg==}
-=======
   /@swc/core-linux-arm64-musl@1.6.6:
     resolution: {integrity: sha512-a6fMbqzSAsS5KCxFJyg1mD5kwN3ZFO8qQLyJ75R/htZP/eCt05jrhmOI7h2n+1HjiG332jLnZ9S8lkVE5O8Nqw==}
->>>>>>> 46b29349
     engines: {node: '>=10'}
     cpu: [arm64]
     os: [linux]
@@ -785,13 +728,8 @@
     dev: true
     optional: true
 
-<<<<<<< HEAD
-  /@swc/core-linux-x64-gnu@1.6.13:
-    resolution: {integrity: sha512-PkR4CZYJNk5hcd2+tMWBpnisnmYsUzazI1O5X7VkIGFcGePTqJ/bWlfUIVVExWxvAI33PQFzLbzmN5scyIUyGQ==}
-=======
   /@swc/core-linux-x64-gnu@1.6.6:
     resolution: {integrity: sha512-hRGsUKNzzZle28YF0dYIpN0bt9PceR9LaVBq7x8+l9TAaDLFbgksSxcnU/ubTtsy+WsYSYGn+A83w3xWC0O8CQ==}
->>>>>>> 46b29349
     engines: {node: '>=10'}
     cpu: [x64]
     os: [linux]
@@ -799,13 +737,8 @@
     dev: true
     optional: true
 
-<<<<<<< HEAD
-  /@swc/core-linux-x64-musl@1.6.13:
-    resolution: {integrity: sha512-OdsY7wryTxCKwGQcwW9jwWg3cxaHBkTTHi91+5nm7hFPpmZMz1HivJrWAMwVE7iXFw+M4l6ugB/wCvpYrUAAjA==}
-=======
   /@swc/core-linux-x64-musl@1.6.6:
     resolution: {integrity: sha512-NokIUtFxJDVv3LzGeEtYMTV3j2dnGKLac59luTeq36DQLZdJQawQIdTbzzWl2jE7lxxTZme+dhsVOH9LxE3ceg==}
->>>>>>> 46b29349
     engines: {node: '>=10'}
     cpu: [x64]
     os: [linux]
@@ -813,13 +746,8 @@
     dev: true
     optional: true
 
-<<<<<<< HEAD
-  /@swc/core-win32-arm64-msvc@1.6.13:
-    resolution: {integrity: sha512-ap6uNmYjwk9M/+bFEuWRNl3hq4VqgQ/Lk+ID/F5WGqczNr0L7vEf+pOsRAn0F6EV+o/nyb3ePt8rLhE/wjHpPg==}
-=======
   /@swc/core-win32-arm64-msvc@1.6.6:
     resolution: {integrity: sha512-lzYdI4qb4k1dFG26yv+9Jaq/bUMAhgs/2JsrLncGjLof86+uj74wKYCQnbzKAsq2hDtS5DqnHnl+//J+miZfGA==}
->>>>>>> 46b29349
     engines: {node: '>=10'}
     cpu: [arm64]
     os: [win32]
@@ -827,13 +755,8 @@
     dev: true
     optional: true
 
-<<<<<<< HEAD
-  /@swc/core-win32-ia32-msvc@1.6.13:
-    resolution: {integrity: sha512-IJ8KH4yIUHTnS/U1jwQmtbfQals7zWPG0a9hbEfIr4zI0yKzjd83lmtS09lm2Q24QBWOCFGEEbuZxR4tIlvfzA==}
-=======
   /@swc/core-win32-ia32-msvc@1.6.6:
     resolution: {integrity: sha512-bvl7FMaXIJQ76WZU0ER4+RyfKIMGb6S2MgRkBhJOOp0i7VFx4WLOnrmMzaeoPJaJSkityVKAftfNh7NBzTIydQ==}
->>>>>>> 46b29349
     engines: {node: '>=10'}
     cpu: [ia32]
     os: [win32]
@@ -841,13 +764,8 @@
     dev: true
     optional: true
 
-<<<<<<< HEAD
-  /@swc/core-win32-x64-msvc@1.6.13:
-    resolution: {integrity: sha512-f6/sx6LMuEnbuxtiSL/EkR0Y6qUHFw1XVrh6rwzKXptTipUdOY+nXpKoh+1UsBm/r7H0/5DtOdrn3q5ZHbFZjQ==}
-=======
   /@swc/core-win32-x64-msvc@1.6.6:
     resolution: {integrity: sha512-WAP0JoCTfgeYKgOeYJoJV4ZS0sQUmU3OwvXa2dYYtMLF7zsNqOiW4niU7QlThBHgUv/qNZm2p6ITEgh3w1cltw==}
->>>>>>> 46b29349
     engines: {node: '>=10'}
     cpu: [x64]
     os: [win32]
@@ -855,13 +773,8 @@
     dev: true
     optional: true
 
-<<<<<<< HEAD
-  /@swc/core@1.6.13:
-    resolution: {integrity: sha512-eailUYex6fkfaQTev4Oa3mwn0/e3mQU4H8y1WPuImYQESOQDtVrowwUGDSc19evpBbHpKtwM+hw8nLlhIsF+Tw==}
-=======
   /@swc/core@1.6.6:
     resolution: {integrity: sha512-sHfmIUPUXNrQTwFMVCY5V5Ena2GTOeaWjS2GFUpjLhAgVfP90OP67DWow7+cYrfFtqBdILHuWnjkTcd0+uPKlg==}
->>>>>>> 46b29349
     engines: {node: '>=10'}
     requiresBuild: true
     peerDependencies:
@@ -873,18 +786,6 @@
       '@swc/counter': 0.1.3
       '@swc/types': 0.1.9
     optionalDependencies:
-<<<<<<< HEAD
-      '@swc/core-darwin-arm64': 1.6.13
-      '@swc/core-darwin-x64': 1.6.13
-      '@swc/core-linux-arm-gnueabihf': 1.6.13
-      '@swc/core-linux-arm64-gnu': 1.6.13
-      '@swc/core-linux-arm64-musl': 1.6.13
-      '@swc/core-linux-x64-gnu': 1.6.13
-      '@swc/core-linux-x64-musl': 1.6.13
-      '@swc/core-win32-arm64-msvc': 1.6.13
-      '@swc/core-win32-ia32-msvc': 1.6.13
-      '@swc/core-win32-x64-msvc': 1.6.13
-=======
       '@swc/core-darwin-arm64': 1.6.6
       '@swc/core-darwin-x64': 1.6.6
       '@swc/core-linux-arm-gnueabihf': 1.6.6
@@ -895,7 +796,6 @@
       '@swc/core-win32-arm64-msvc': 1.6.6
       '@swc/core-win32-ia32-msvc': 1.6.6
       '@swc/core-win32-x64-msvc': 1.6.6
->>>>>>> 46b29349
     dev: true
 
   /@swc/counter@0.1.3:
@@ -936,15 +836,8 @@
     resolution: {integrity: sha512-5+fP8P8MFNC+AyZCDxrB2pkZFPGzqQWUzpSeuuVLvm8VMcorNYavBqoFcxK8bQz4Qsbn4oUEEem4wDLfcysGHA==}
     dev: true
 
-<<<<<<< HEAD
-  /@types/node@18.11.3:
-    resolution: {integrity: sha512-fNjDQzzOsZeKZu5NATgXUPsaFaTxeRgFXoosrHivTl8RGeV733OLawXsGfEk9a8/tySyZUyiZ6E8LcjPFZ2y1A==}
-
-=======
->>>>>>> 46b29349
   /@types/node@18.15.13:
     resolution: {integrity: sha512-N+0kuo9KgrUQ1Sn/ifDXsvg0TTleP7rIy4zOBGECxAljqvqfqpTfzx0Q1NUedOixRMBfe2Whhb056a42cWs26Q==}
-    dev: true
 
   /@types/resolve@1.20.2:
     resolution: {integrity: sha512-60BCwRFOZCQhDncwQdxxeOEEkbc5dIMccYLwbxsS4TUNeVECQ/pBJ0j09mrHOl/JJvpRPGwO9SvE4nR2Nb/a4Q==}
@@ -1108,11 +1001,7 @@
       std-env: 3.7.0
       test-exclude: 6.0.0
       v8-to-istanbul: 9.2.0
-<<<<<<< HEAD
-      vitest: 1.6.0(@types/node@18.11.3)
-=======
       vitest: 1.6.0(@types/node@18.15.13)
->>>>>>> 46b29349
     transitivePeerDependencies:
       - supports-color
     dev: true
@@ -1322,13 +1211,6 @@
     resolution: {integrity: sha512-Kvp459HrV2FEJ1CAsi1Ku+MY3kasH19TFykTz2xWmMeq6bk2NU3XXvfJ+Q61m0xktWwt+1HSYf3JZsTms3aRJg==}
     dev: true
 
-<<<<<<< HEAD
-  /core-util-is@1.0.3:
-    resolution: {integrity: sha512-ZQBvi1DcpJ4GDqanjucZ2Hj3wEO5pZDS89BWbkcrvdxksJorwUDDZamX9ldFkp9aw2lmBDLgkObEA4DWNJ9FYQ==}
-    dev: true
-
-=======
->>>>>>> 46b29349
   /create-require@1.1.1:
     resolution: {integrity: sha512-dcKFX3jn0MpIaXjisoRvexIJVEKzaq7z2rZKxf+MSr9TkdmHmsU4m2lcLojrj/FHl8mk5VxMmYA+ftRkP/3oKQ==}
     dev: true
@@ -1740,13 +1622,6 @@
     engines: {node: '>= 4'}
     dev: true
 
-<<<<<<< HEAD
-  /immediate@3.0.6:
-    resolution: {integrity: sha512-XXOFtyqDjNDAQxVfYxuF7g9Il/IbWmmlQg2MYKOH8ExIT1qg6xc4zyS3HaEEATgs1btfzxq15ciUiY7gjSXRGQ==}
-    dev: true
-
-=======
->>>>>>> 46b29349
   /import-fresh@3.3.0:
     resolution: {integrity: sha512-veYYhQa+D1QBKznvhUHxb8faxlrwUnxseDAbAp457E0wLNio2bOSKnjYDhMj+YiAq61xrMGhQk9iXVk5FzgQMw==}
     engines: {node: '>=6'}
@@ -1821,13 +1696,6 @@
     resolution: {integrity: sha512-LnQR4bZ9IADDRSkvpqMGvt/tEJWclzklNgSw48V5EAaAeDd6qGvN8ei6k5p0tvxSR171VmGyHuTiAOfxAbr8kA==}
     engines: {node: ^12.20.0 || ^14.13.1 || >=16.0.0}
     dev: true
-<<<<<<< HEAD
-
-  /isarray@1.0.0:
-    resolution: {integrity: sha512-VLghIWNM6ELQzo7zwmcg0NmTVyWKYjvIeM83yjp0wRDTmUnrM678fQbcKBo6n2CJEF0szoG//ytg+TKla89ALQ==}
-    dev: true
-=======
->>>>>>> 46b29349
 
   /isexe@2.0.0:
     resolution: {integrity: sha512-RHxMLp9lnKHGHRng9QFhRCMbYAcVpn69smSGcq3f36xjgVVWThj4qqLbTLlq7Ssj8B+fIQ1EuCEGI2lKsyQeIw==}
@@ -1892,18 +1760,6 @@
   /jsonc-parser@3.2.0:
     resolution: {integrity: sha512-gfFQZrcTc8CnKXp6Y4/CBT3fTc0OVuDofpre4aEeEpSBPV5X5v4+Vmx+8snU7RLPrNHPKSgLxGo9YuQzz20o+w==}
     dev: true
-<<<<<<< HEAD
-
-  /jszip@3.10.1:
-    resolution: {integrity: sha512-xXDvecyTpGLrqFrvkrUSoxxfJI5AH7U8zxxtVclpsUtMCq4JQ290LY8AW5c7Ggnr/Y/oK+bQMbqK2qmtk3pN4g==}
-    dependencies:
-      lie: 3.3.0
-      pako: 1.0.11
-      readable-stream: 2.3.8
-      setimmediate: 1.0.5
-    dev: true
-=======
->>>>>>> 46b29349
 
   /keyv@4.5.4:
     resolution: {integrity: sha512-oxVHkHR/EJf2CNXnWxRLW6mg7JyCCUcG0DtEGmL2ctUo1PNTin1PUil+r/+4r5MpVgC/fn1kjsx7mjSujKqIpw==}
@@ -1919,15 +1775,6 @@
       type-check: 0.4.0
     dev: true
 
-<<<<<<< HEAD
-  /lie@3.3.0:
-    resolution: {integrity: sha512-UaiMJzeWRlEujzAuw5LokY1L5ecNQYZKfmyZ9L7wDHb/p5etKaxXhohBcrw0EYby+G/NA52vRSN4N39dxHAIwQ==}
-    dependencies:
-      immediate: 3.0.6
-    dev: true
-
-=======
->>>>>>> 46b29349
   /local-pkg@0.5.0:
     resolution: {integrity: sha512-ok6z3qlYyCDS4ZEU27HaU6x/xZa9Whf8jD4ptH5UZTQYZVYeb9bnZ3ojVhiJNLiXK1Hfc0GNbLXcmZ5plLDDBg==}
     engines: {node: '>=14'}
@@ -2050,7 +1897,6 @@
   /ms@2.1.2:
     resolution: {integrity: sha512-sGkPx+VjMtmA6MX27oA4FBFELFCZZ4S4XqeGOXCv68tT+jb3vk/RyaKWP0PTKyWtmLSM0b+adUTEvbs1PEaH2w==}
     dev: true
-<<<<<<< HEAD
 
   /nanoid@3.3.7:
     resolution: {integrity: sha512-eSRppjcPIatRIMC1U6UngP8XFcz8MQWGQdt1MTBQ7NaAmvXDfvNxbvWV3x2y6CdEUciCSsDHDQZbhYaB8QEo2g==}
@@ -2062,19 +1908,6 @@
     resolution: {integrity: sha512-OWND8ei3VtNC9h7V60qff3SVobHr996CTwgxubgyQYEpg290h9J0buyECNNJexkFm5sOajh5G116RYA1c8ZMSw==}
     dev: true
 
-=======
-
-  /nanoid@3.3.7:
-    resolution: {integrity: sha512-eSRppjcPIatRIMC1U6UngP8XFcz8MQWGQdt1MTBQ7NaAmvXDfvNxbvWV3x2y6CdEUciCSsDHDQZbhYaB8QEo2g==}
-    engines: {node: ^10 || ^12 || ^13.7 || ^14 || >=15.0.1}
-    hasBin: true
-    dev: true
-
-  /natural-compare@1.4.0:
-    resolution: {integrity: sha512-OWND8ei3VtNC9h7V60qff3SVobHr996CTwgxubgyQYEpg290h9J0buyECNNJexkFm5sOajh5G116RYA1c8ZMSw==}
-    dev: true
-
->>>>>>> 46b29349
   /npm-run-path@5.2.0:
     resolution: {integrity: sha512-W4/tgAXFqFA0iL7fk0+uQ3g7wkL8xJmx3XdK0VGb4cHW//eZTtKGvFBBoRKVTpY7n6ze4NL9ly7rgXcHufqXKg==}
     engines: {node: ^12.20.0 || ^14.13.1 || >=16.0.0}
@@ -2128,13 +1961,6 @@
       p-limit: 3.1.0
     dev: true
 
-<<<<<<< HEAD
-  /pako@1.0.11:
-    resolution: {integrity: sha512-4hLB8Py4zZce5s4yd9XzopqwVv/yGNhV1Bl8NTmCq1763HeK2+EwVTv+leGeL13Dnh2wfbqowVPXCIO0z4taYw==}
-    dev: true
-
-=======
->>>>>>> 46b29349
   /parent-module@1.0.1:
     resolution: {integrity: sha512-GQ2EWRpQV8/o+Aw8YqtfZZPfNRWZYkbidE9k5rpl/hC3vtHHBfGm2Ifi6qWV+coDGkrUKZAxE3Lot5kcsRlh+g==}
     engines: {node: '>=6'}
@@ -2224,13 +2050,6 @@
       ansi-styles: 5.2.0
       react-is: 18.2.0
     dev: true
-<<<<<<< HEAD
-
-  /process-nextick-args@2.0.1:
-    resolution: {integrity: sha512-3ouUOpQhtgrbOa17J7+uxOTpITYWaGP7/AhoR3+A+/1e9skrzelGi/dXzEYyvbxubEF6Wn2ypscTKiKJFFn1ag==}
-    dev: true
-=======
->>>>>>> 46b29349
 
   /punycode@2.3.1:
     resolution: {integrity: sha512-vYt7UD1U9Wg6138shLtLOvdAu+8DsC/ilFtEVHcH+wydcSpNE20AfSOduf6MkRFahL5FY7X1oU7nKVZFtfq8Fg==}
@@ -2245,21 +2064,6 @@
     resolution: {integrity: sha512-xWGDIW6x921xtzPkhiULtthJHoJvBbF3q26fzloPCK0hsvxtPVelvftw3zjbHWSkR2km9Z+4uxbDDK/6Zw9B8w==}
     dev: true
 
-<<<<<<< HEAD
-  /readable-stream@2.3.8:
-    resolution: {integrity: sha512-8p0AUk4XODgIewSi0l8Epjs+EVnWiK7NoDIEGU0HhE7+ZyY8D1IMY7odu5lRrFXGg71L15KG8QrPmum45RTtdA==}
-    dependencies:
-      core-util-is: 1.0.3
-      inherits: 2.0.4
-      isarray: 1.0.0
-      process-nextick-args: 2.0.1
-      safe-buffer: 5.1.2
-      string_decoder: 1.1.1
-      util-deprecate: 1.0.2
-    dev: true
-
-=======
->>>>>>> 46b29349
   /resolve-from@4.0.0:
     resolution: {integrity: sha512-pb/MYmXstAkysRFx8piNI1tGFNQIFA3vkE3Gq4EuA1dF6gHp/+vgZqsCGJapvy8N3Q+4o7FwvquPJcnZ7RYy4g==}
     engines: {node: '>=4'}
@@ -2318,26 +2122,6 @@
     dependencies:
       queue-microtask: 1.2.3
     dev: true
-<<<<<<< HEAD
-
-  /safe-buffer@5.1.2:
-    resolution: {integrity: sha512-Gd2UZBJDkXlY7GbJxfsE8/nvKkUEU1G38c1siN6QP6a9PT9MmHB8GnpscSmMJSoF8LOIrt8ud/wPtojys4G6+g==}
-    dev: true
-
-  /selenium-webdriver@4.23.0:
-    resolution: {integrity: sha512-DdvtInpnMt95Td8VApvmAw7oSydBD9twIRXqoMyRoGMvL1dAnMFxdrwnW6L0d/pF/uoNTjbVUarwGZ9wIGNStA==}
-    engines: {node: '>= 14.21.0'}
-    dependencies:
-      '@bazel/runfiles': 5.8.1
-      jszip: 3.10.1
-      tmp: 0.2.3
-      ws: 8.17.1
-    transitivePeerDependencies:
-      - bufferutil
-      - utf-8-validate
-    dev: true
-=======
->>>>>>> 46b29349
 
   /semver@7.5.4:
     resolution: {integrity: sha512-1bCSESV6Pv+i21Hvpxp3Dx+pSD8lIPt8uVjRrxAUt/nbswYc+tK6Y2btiULjd4+fnq15PX+nqQDC7Oft7WkwcA==}
@@ -2347,13 +2131,6 @@
       lru-cache: 6.0.0
     dev: true
 
-<<<<<<< HEAD
-  /setimmediate@1.0.5:
-    resolution: {integrity: sha512-MATJdZp8sLqDl/68LfQmbP8zKPLQNV6BIZoIgrscFDQ+RsvK/BxeDQOgyxKKoh0y/8h3BqVFnCqQ/gd+reiIXA==}
-    dev: true
-
-=======
->>>>>>> 46b29349
   /shebang-command@2.0.0:
     resolution: {integrity: sha512-kHxr2zZpYtdmrN1qDjrrX/Z1rR1kG8Dx+gkpK1G4eXmvXswmcE1hTWBWYUzlraYw1/yZp6YuDY77YtvbN0dmDA==}
     engines: {node: '>=8'}
@@ -2406,15 +2183,6 @@
   /std-env@3.7.0:
     resolution: {integrity: sha512-JPbdCEQLj1w5GilpiHAx3qJvFndqybBysA3qUOnznweH4QbNYUsW/ea8QzSrnh0vNsezMMw5bcVool8lM0gwzg==}
     dev: true
-<<<<<<< HEAD
-
-  /string_decoder@1.1.1:
-    resolution: {integrity: sha512-n/ShnvDi6FHbbVfviro+WojiFzv+s8MPMHBczVePfUpDJLwoLT0ht1l4YwBCbi8pJAveEEdnkHyPyTP/mzRfwg==}
-    dependencies:
-      safe-buffer: 5.1.2
-    dev: true
-=======
->>>>>>> 46b29349
 
   /strip-ansi@6.0.1:
     resolution: {integrity: sha512-Y38VPSHcqkFrCpFnQ9vuSXmquuv5oXOKpGeT6aGrr3o3Gc9AlVa6JBfUSOCnbxGGZF+/0ooI7KrPuUSztUdU5A==}
@@ -2478,14 +2246,6 @@
     engines: {node: '>=14.0.0'}
     dev: true
 
-<<<<<<< HEAD
-  /tmp@0.2.3:
-    resolution: {integrity: sha512-nZD7m9iCPC5g0pYmcaxogYKggSfLsdxl8of3Q/oIbqCqLLIO9IAF0GWjX1z9NZRHPiXv8Wex4yDCaZsgEw0Y8w==}
-    engines: {node: '>=14.14'}
-    dev: true
-
-=======
->>>>>>> 46b29349
   /to-fast-properties@2.0.0:
     resolution: {integrity: sha512-/OaKK0xYrs3DmxRYqL/yDc+FxFUVYhDlXMhRmv3z915w2HF1tnN1omB354j8VUGO/hbRzyD6Y3sA7v7GS/ceog==}
     engines: {node: '>=4'}
@@ -2507,11 +2267,7 @@
       typescript: 5.4.5
     dev: true
 
-<<<<<<< HEAD
-  /ts-node@10.9.2(@types/node@18.11.3)(typescript@5.4.5):
-=======
   /ts-node@10.9.2(@types/node@18.15.13)(typescript@5.4.5):
->>>>>>> 46b29349
     resolution: {integrity: sha512-f0FFpIdcHgn8zcPSbf1dRevwt047YMnaiJM3u2w2RewrB+fob/zePZcrOyQoLMMO7aBIddLcQIEK5dYjkLnGrQ==}
     hasBin: true
     peerDependencies:
@@ -2530,11 +2286,7 @@
       '@tsconfig/node12': 1.0.11
       '@tsconfig/node14': 1.0.3
       '@tsconfig/node16': 1.0.4
-<<<<<<< HEAD
-      '@types/node': 18.11.3
-=======
       '@types/node': 18.15.13
->>>>>>> 46b29349
       acorn: 8.11.3
       acorn-walk: 8.3.1
       arg: 4.1.3
@@ -2619,13 +2371,6 @@
       punycode: 2.3.1
     dev: true
 
-<<<<<<< HEAD
-  /util-deprecate@1.0.2:
-    resolution: {integrity: sha512-EPD5q1uXyFxJpCrLnCc1nHnq3gOa6DZBocAIiI2TaSCA7VCJ1UJDMagCzIkXNsUYfD1daK//LTEQ8xiIbrHtcw==}
-    dev: true
-
-=======
->>>>>>> 46b29349
   /uuid@9.0.1:
     resolution: {integrity: sha512-b+1eJOlsR9K8HJpow9Ok3fiWOWSIcIzXodvv0rQjVoOVNpWMpxf1wZNpt4y9h10odCNrqnYp1OBzRktckBe3sA==}
     hasBin: true
@@ -2644,11 +2389,7 @@
       convert-source-map: 2.0.0
     dev: true
 
-<<<<<<< HEAD
-  /vite-node@1.6.0(@types/node@18.11.3):
-=======
   /vite-node@1.6.0(@types/node@18.15.13):
->>>>>>> 46b29349
     resolution: {integrity: sha512-de6HJgzC+TFzOu0NTC4RAIsyf/DY/ibWDYQUcuEA84EMHhcefTUGkjFHKKEJhQN4A+6I0u++kr3l36ZF2d7XRw==}
     engines: {node: ^18.0.0 || >=20.0.0}
     hasBin: true
@@ -2657,11 +2398,7 @@
       debug: 4.3.4
       pathe: 1.1.1
       picocolors: 1.0.0
-<<<<<<< HEAD
-      vite: 5.0.10(@types/node@18.11.3)
-=======
       vite: 5.0.10(@types/node@18.15.13)
->>>>>>> 46b29349
     transitivePeerDependencies:
       - '@types/node'
       - less
@@ -2679,15 +2416,9 @@
       vite: '>=2.8'
     dependencies:
       '@rollup/plugin-virtual': 3.0.2(rollup@4.18.0)
-<<<<<<< HEAD
-      '@swc/core': 1.6.13
-      uuid: 9.0.1
-      vite: 5.0.10(@types/node@18.11.3)
-=======
       '@swc/core': 1.6.6
       uuid: 9.0.1
       vite: 5.0.10(@types/node@18.15.13)
->>>>>>> 46b29349
     transitivePeerDependencies:
       - '@swc/helpers'
       - rollup
@@ -2698,17 +2429,10 @@
     peerDependencies:
       vite: ^2 || ^3 || ^4 || ^5
     dependencies:
-<<<<<<< HEAD
-      vite: 5.0.10(@types/node@18.11.3)
-    dev: true
-
-  /vite@5.0.10(@types/node@18.11.3):
-=======
       vite: 5.0.10(@types/node@18.15.13)
     dev: true
 
   /vite@5.0.10(@types/node@18.15.13):
->>>>>>> 46b29349
     resolution: {integrity: sha512-2P8J7WWgmc355HUMlFrwofacvr98DAjoE52BfdbwQtyLH06XKwaL/FMnmKM2crF0iX4MpmMKoDlNCB1ok7zHCw==}
     engines: {node: ^18.0.0 || >=20.0.0}
     hasBin: true
@@ -2736,11 +2460,7 @@
       terser:
         optional: true
     dependencies:
-<<<<<<< HEAD
-      '@types/node': 18.11.3
-=======
       '@types/node': 18.15.13
->>>>>>> 46b29349
       esbuild: 0.19.10
       postcss: 8.4.32
       rollup: 4.18.0
@@ -2748,11 +2468,7 @@
       fsevents: 2.3.3
     dev: true
 
-<<<<<<< HEAD
-  /vitest@1.6.0(@types/node@18.11.3):
-=======
   /vitest@1.6.0(@types/node@18.15.13):
->>>>>>> 46b29349
     resolution: {integrity: sha512-H5r/dN06swuFnzNFhq/dnz37bPXnq8xB2xB5JOVk8K09rUtoeNN+LHWkoQ0A/i3hvbUKKcCei9KpbxqHMLhLLA==}
     engines: {node: ^18.0.0 || >=20.0.0}
     hasBin: true
@@ -2777,11 +2493,7 @@
       jsdom:
         optional: true
     dependencies:
-<<<<<<< HEAD
-      '@types/node': 18.11.3
-=======
       '@types/node': 18.15.13
->>>>>>> 46b29349
       '@vitest/expect': 1.6.0
       '@vitest/runner': 1.6.0
       '@vitest/snapshot': 1.6.0
@@ -2799,13 +2511,8 @@
       strip-literal: 2.1.0
       tinybench: 2.5.1
       tinypool: 0.8.4
-<<<<<<< HEAD
-      vite: 5.0.10(@types/node@18.11.3)
-      vite-node: 1.6.0(@types/node@18.11.3)
-=======
       vite: 5.0.10(@types/node@18.15.13)
       vite-node: 1.6.0(@types/node@18.15.13)
->>>>>>> 46b29349
       why-is-node-running: 2.2.2
     transitivePeerDependencies:
       - less
