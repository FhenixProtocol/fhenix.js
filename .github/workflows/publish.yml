name: Publish Package to npmjs
on:
  workflow_dispatch:
  release:
    types: [published]
jobs:
  publish:
    runs-on: ubuntu-latest
    steps:
      - uses: actions/checkout@v3
      - uses: actions/setup-node@v3
        with:
          node-version: 20.x
      - uses: pnpm/action-setup@v2
        with:
          version: 8
      - name: Set publishing config
        run: pnpm config set '//registry.npmjs.org/:_authToken' "${NODE_AUTH_TOKEN}"
        env:
          NODE_AUTH_TOKEN: ${{secrets.NPM_TOKEN}}
      - run: pnpm install
<<<<<<< HEAD
      - run: pnpm build
      - run: pnpm publish --no-git-checks --tag beta
=======
      - run: pnpm build:prod
      - run: pnpm publish --no-git-checks
>>>>>>> 9f5ac321
<|MERGE_RESOLUTION|>--- conflicted
+++ resolved
@@ -19,10 +19,5 @@
         env:
           NODE_AUTH_TOKEN: ${{secrets.NPM_TOKEN}}
       - run: pnpm install
-<<<<<<< HEAD
-      - run: pnpm build
-      - run: pnpm publish --no-git-checks --tag beta
-=======
       - run: pnpm build:prod
-      - run: pnpm publish --no-git-checks
->>>>>>> 9f5ac321
+      - run: pnpm publish --no-git-checks