--- conflicted
+++ resolved
@@ -1,10 +1,6 @@
 {
   "name": "fhenixjs",
-<<<<<<< HEAD
-  "version": "0.3.0-alpha.1",
-=======
-  "version": "0.2.1",
->>>>>>> 9f5ac321
+  "version": "0.3.0",
   "description": "The JavaScript SDK for Fhenix",
   "main": "./lib/commonjs/index.js",
   "module": "./lib/esm/index.js",
