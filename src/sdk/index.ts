--- conflicted
+++ resolved
@@ -111,7 +111,7 @@
    */
   async encrypt_bool(value: boolean, securityZone: number = 0): Promise<EncryptedBool> {
     const fhePublicKey = await this._getPublicKey(securityZone);
-    return tfheEncrypt.encrypt_bool(value, fhePublicKey);
+    return tfheEncrypt.encrypt_bool(value, fhePublicKey, securityZone);
   }
 
   /**
@@ -125,7 +125,7 @@
 
     const fhePublicKey = await this._getPublicKey(securityZone);
     ValidateUintInRange(value, MAX_UINT8, 0);
-    return tfheEncrypt.encrypt_uint8(value, fhePublicKey);
+    return tfheEncrypt.encrypt_uint8(value, fhePublicKey, securityZone);
   }
 
   private async _getPublicKey(securityZone: number) {
@@ -151,7 +151,7 @@
 
     const fhePublicKey = await this._getPublicKey(securityZone);
     ValidateUintInRange(value, MAX_UINT16, 0);
-    return tfheEncrypt.encrypt_uint16(value, fhePublicKey);
+    return tfheEncrypt.encrypt_uint16(value, fhePublicKey, securityZone);
   }
 
   /**
@@ -166,7 +166,7 @@
     const fhePublicKey = await this._getPublicKey(securityZone);
 
     ValidateUintInRange(value, MAX_UINT32, 0);
-    return tfheEncrypt.encrypt_uint32(value, fhePublicKey);
+    return tfheEncrypt.encrypt_uint32(value, fhePublicKey, securityZone);
   }
 
   /**
@@ -181,7 +181,7 @@
     const fhePublicKey = await this._getPublicKey(securityZone);
 
     // ValidateUintInRange(value, MAX_UINT64, 0);
-    return tfheEncrypt.encrypt_uint64(value, fhePublicKey);
+    return tfheEncrypt.encrypt_uint64(value, fhePublicKey, securityZone);
   }
 
   /**
@@ -196,7 +196,7 @@
     const fhePublicKey = await this._getPublicKey(securityZone);
 
     // ValidateUintInRange(value, MAX_UINT64, 0);
-    return tfheEncrypt.encrypt_uint128(value, fhePublicKey);
+    return tfheEncrypt.encrypt_uint128(value, fhePublicKey, securityZone);
   }
 
   /**
@@ -211,7 +211,7 @@
     const fhePublicKey = await this._getPublicKey(securityZone);
 
     // ValidateUintInRange(value, MAX_UINT64, 0);
-    return tfheEncrypt.encrypt_uint256(value, fhePublicKey);
+    return tfheEncrypt.encrypt_uint256(value, fhePublicKey, securityZone);
   }
   /**
    * Encrypts an Address (Uint160) value using the stored public key.
@@ -225,7 +225,7 @@
     const fhePublicKey = await this._getPublicKey(securityZone);
 
     // ValidateUintInRange(value, MAX_UINT64, 0);
-    return tfheEncrypt.encrypt_address(value, fhePublicKey);
+    return tfheEncrypt.encrypt_address(value, fhePublicKey, securityZone);
   }
   /**
    * Encrypts a numeric value according to the specified encryption type or the most efficient one based on the value.
@@ -243,11 +243,7 @@
 
     let outputSize = type;
 
-<<<<<<< HEAD
-    const fhePublicKey = await this._getPublicKey(securityZone);
-=======
-    await this._getPublicKey(securityZone);
->>>>>>> d035ff44
+    const fhePublicKey = await this._getPublicKey(securityZone);
 
     // choose the most efficient ciphertext size if not selected
     if (!outputSize) {
@@ -275,7 +271,7 @@
       default:
     }
 
-    return tfheEncrypt.encrypt(value, fhePublicKey, type);
+    return tfheEncrypt.encrypt(value, fhePublicKey, type, securityZone);
   }
 
   // Unsealing Method
